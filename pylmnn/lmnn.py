--- conflicted
+++ resolved
@@ -17,26 +17,10 @@
 from sklearn.metrics.pairwise import euclidean_distances
 from sklearn.utils import gen_batches
 from sklearn.utils.fixes import argpartition, sp_version, bincount
-<<<<<<< HEAD
 from sklearn.utils.random import choice, check_random_state
-=======
->>>>>>> d78033df
 from sklearn.utils.multiclass import check_classification_targets
 from sklearn.utils.validation import check_is_fitted, check_array, check_X_y
 from sklearn.exceptions import DataDimensionalityWarning
-
-
-def check_scalar(x, name, dtype, min_val=None, max_val=None):
-    if type(x) is not dtype:
-        raise TypeError('{} must be {}.'.format(name, dtype))
-
-    if min_val is not None and x < min_val:
-        raise ValueError('{} must be an integer > {}.'.
-                         format(name, min_val))
-
-    if max_val is not None and x > max_val:
-        raise ValueError('{} must be an integer < {}.'.
-                         format(name, max_val))
 
 
 class LargeMarginNearestNeighbor(KNeighborsClassifier):
@@ -212,11 +196,8 @@
 
         # Check inputs consistency
         X, y_ = self._validate_params(X, y)
-<<<<<<< HEAD
 
         self._random_state = check_random_state(self.random_state)
-=======
->>>>>>> d78033df
 
         # Initialize transformer
         L, self.n_features_out_ = self._init_transformer(X)
@@ -241,7 +222,6 @@
                           'args': (X, y_, targets, grad_static)}
 
         if sp_version >= (0, 12, 0):
-<<<<<<< HEAD
             optimizer_dict['maxiter'] = self.max_iter
             if self.verbose:
                 optimizer_dict['callback'] = self._lbfgs_callback
@@ -256,27 +236,6 @@
 
         # Call optimizer
         L, loss, info = optimize.fmin_l_bfgs_b(**optimizer_dict)
-=======
-            L, loss, info = optimize.fmin_l_bfgs_b(
-                func=self._loss_grad,
-                x0=L,
-                m=self.max_corrections,
-                pgtol=self.tol,
-                maxiter=self.max_iter,
-                iprint=iprint,
-                args=(X, y_, targets, grad_static))
-        else:
-            # Type Error caused in old versions of SciPy (<= 0.11.0) because
-            # of no maxiter argument.
-            L, loss, info = optimize.fmin_l_bfgs_b(
-                func=self._loss_grad,
-                x0=L,
-                m=self.max_corrections,
-                pgtol=self.tol,
-                maxfun=self.max_iter,
-                iprint=iprint,
-                args=(X, y_, targets, grad_static))
->>>>>>> d78033df
 
         # Reshape result from optimizer
         self.L_ = L.reshape(self.n_features_out_, L.size //
@@ -366,7 +325,6 @@
         # Check training data
         X, y = check_X_y(X, y, ensure_min_samples=2)
         check_classification_targets(y)
-<<<<<<< HEAD
 
         if self.n_features_out is not None:
             check_scalar(self.n_features_out, 'n_features_out', int, 1)
@@ -401,27 +359,6 @@
             raise ValueError("LargeMarginNearestNeighbor requires 2 or more "
                              "distinct classes, got {}.".format(n_classes))
 
-=======
-
-        # Store the appearing classes and the class index for each sample
-        classes, y_inversed = np.unique(y, return_inverse=True)
-
-        check_scalar(self.warm_start, 'warm_start', bool)
-        if self.warm_start:
-            if set(classes) != set(self.classes_):
-                raise ValueError("warm_start can only be used where `y` has "
-                                 "the same classes as in the previous call to "
-                                 "fit. Previously got {}, `y` has {}".
-                                 format(self.classes_, classes))
-        self.classes_ = classes
-
-        # Check number of classes > 1
-        n_classes = len(classes)
-        if n_classes < 2:
-            raise ValueError("LargeMarginNearestNeighbor requires 2 or more "
-                             "distinct classes, got {}.".format(n_classes))
-
->>>>>>> d78033df
         # Check every class has at least 2 samples
         min_class_size = bincount(y_inversed).min()
         if min_class_size < 2:
@@ -431,7 +368,6 @@
         # Check linear transformation dimensions
         if self.L is not None:
             check_array(self.L)
-<<<<<<< HEAD
             if len(self.L[0]) != len(X[0]):
                 raise ValueError('Transformation input dimensionality ({}) '
                                  'must match the inputs dimensionality ({}).'
@@ -459,37 +395,6 @@
                                     self.n_features_out, len(X[0])))
 
         # Check preferred number of neighbors
-=======
-            if self.L.shape[1] != X.shape[1]:
-                raise ValueError('Transformation input dimensionality ({}) '
-                                 'must match the inputs dimensionality ({}).'
-                                 .format(self.L.shape[1], self.X.shape[1]))
-
-            if self.L.shape[0] > self.L.shape[1]:
-                raise ValueError('Transformation output dimensionality ({}) '
-                                 'cannot be greater than the inputs '
-                                 'dimensionality ({}).'.
-                                 format(self.L.shape[0], self.L.shape[1]))
-
-        # Check preferred output dimensionality
-        if self.n_features_out is not None:
-            check_scalar(self.n_features_out, 'n_features_out', int, 1)
-            if self.L is not None:
-                if self.n_features_out != self.L.shape[0]:
-                    raise ValueError('Preferred outputs dimensionality ({}) '
-                                     'does not match the given linear '
-                                     'transformation {}!'.format(
-                                        self.n_features_out, self.L.shape[0]))
-
-            elif self.n_features_out > X.shape[1]:
-                raise ValueError('Preferred outputs dimensionality ({}) '
-                                 'cannot be greater than the given data '
-                                 'dimensionality {}!'.format(
-                                    self.n_features_out, X.shape[1]))
-
-        # Check preferred number of neighbors
-        check_scalar(self.n_neighbors, 'n_neighbors', int, 1)
->>>>>>> d78033df
         max_neighbors = min_class_size - 1
         if self.n_neighbors > max_neighbors:
             warnings.warn('n_neighbors(={}) too high. Setting to {}.'.
@@ -497,31 +402,10 @@
         self.n_neighbors_ = min(self.n_neighbors, max_neighbors)
         # TODO: Notify superclass KNeighborsClassifier that n_neighbors
         # might have changed to n_neighbors_
-<<<<<<< HEAD
-        super(LargeMarginNearestNeighbor, self).set_params(
-        n_neighbors=self.n_neighbors_)
+        super(LargeMarginNearestNeighbor, self).\
+            set_params(n_neighbors=self.n_neighbors_)
 
         return X, y_inversed
-
-=======
-        # super(LargeMarginNearestNeighbor, self).set_params(
-        # n_neighbors=self.n_neighbors_)
-
-        check_scalar(self.max_iter, 'max_iter', int, 1)
-        check_scalar(self.max_constraints, 'max_constraints', int, 1)
-        check_scalar(self.max_corrections, 'max_corrections', int, 1)
-        check_scalar(self.n_jobs, 'n_jobs', int, -1)
-
-        check_scalar(self.tol, 'tol', float, 0.)
-
-        check_scalar(self.use_pca, 'use_pca', bool)
-        check_scalar(self.use_sparse, 'use_sparse', bool)
-        check_scalar(self.warm_start, 'warm_start', bool)
-        check_scalar(self.verbose, 'verbose', bool)
-        check_scalar(self.iprint, 'iprint', bool)
-
-        return X, y_inversed
->>>>>>> d78033df
 
     def _init_transformer(self, X):
         """Initialize the linear transformation by setting to user specified
@@ -557,7 +441,7 @@
             n_features_out = self.n_features_out
             if L.shape[0] > n_features_out:
                 warnings.warn('Decreasing the initial linear transformation '
-                              'output dimensionality ({}) to the'
+                              'output dimensionality ({}) to the '
                               'preferred output dimensionality ({}).'.
                               format(L.shape[0], n_features_out),
                               DataDimensionalityWarning)
@@ -696,11 +580,7 @@
                      (n_samples, n_samples))
             loss = loss + np.sum(loss1 ** 2) + np.sum(loss2 ** 2)
 
-<<<<<<< HEAD
         grad_new = sum_outer_products(X, A0)
-=======
-        grad_new = sum_outer_products(X, A0, remove_zero=False)
->>>>>>> d78033df
         grad = self.L_.dot(grad_static + grad_new)
         grad *= 2
         loss = loss + (grad_static * (self.L_.T.dot(self.L_))).sum()
@@ -873,7 +753,6 @@
 #########################
 
 
-
 def check_scalar(x, name, dtype, min_val=None, max_val=None):
     if type(x) is not dtype:
         raise TypeError('{} must be {}.'.format(name, dtype))
